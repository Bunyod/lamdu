--- conflicted
+++ resolved
@@ -135,21 +135,9 @@
       _holeMDelete :: Maybe (o EntityId)
     } deriving Generic
 
-<<<<<<< HEAD
-data Else name i o f
-    = SimpleElse (Term name i o f)
-    | ElseIf (IfElse name i o f)
-=======
--- An "elif <cond>: <then>" clause in an IfElse expression and the subtree under it
-data ElseIfContent v name i o f = ElseIfContent
-    { _eiScopes :: ChildScopes
-    , _eiContent :: IfElse v name i o f
-    } deriving Generic
-
 data Else v name i o f
     = SimpleElse (Term v name i o f)
-    | ElseIf (ElseIfContent v name i o f)
->>>>>>> 37072626
+    | ElseIf (IfElse v name i o f)
     deriving Generic
 
 data IfElse v name i o k = IfElse
@@ -221,12 +209,7 @@
     , _lUsages :: [EntityId]
     , _lName :: TagRef name i o -- let [[foo]] = bar in x
     , _lDelete :: o ()
-<<<<<<< HEAD
-    , _lBody :: k :# Binder name i o -- "let foo = bar in [[x]]"
-=======
-    , _lBodyScope :: ChildScopes
     , _lBody :: k :# Binder v name i o -- "let foo = bar in [[x]]"
->>>>>>> 37072626
     } deriving Generic
 
 -- An expression with 0 or more let items,
